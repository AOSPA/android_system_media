/*
 * Copyright (C) 2012 The Android Open Source Project
 *
 * Licensed under the Apache License, Version 2.0 (the "License");
 * you may not use this file except in compliance with the License.
 * You may obtain a copy of the License at
 *
 *      http://www.apache.org/licenses/LICENSE-2.0
 *
 * Unless required by applicable law or agreed to in writing, software
 * distributed under the License is distributed on an "AS IS" BASIS,
 * WITHOUT WARRANTIES OR CONDITIONS OF ANY KIND, either express or implied.
 * See the License for the specific language governing permissions and
 * limitations under the License.
 */

#define _GNU_SOURCE // for fdprintf
#include <inttypes.h>
#include <system/camera_metadata.h>
#include <camera_metadata_hidden.h>

#define LOG_TAG "camera_metadata"
#include <cutils/log.h>
#include <assert.h>
#include <stdio.h>
#include <stdlib.h>
#include <errno.h>

#define OK              0
#define ERROR           1
#define NOT_FOUND       -ENOENT
#define SN_EVENT_LOG_ID 0x534e4554

#define ALIGN_TO(val, alignment) \
    (((uintptr_t)(val) + ((alignment) - 1)) & ~((alignment) - 1))

/**
 * A single metadata entry, storing an array of values of a given type. If the
 * array is no larger than 4 bytes in size, it is stored in the data.value[]
 * array; otherwise, it can found in the parent's data array at index
 * data.offset.
 */
#define ENTRY_ALIGNMENT ((size_t) 4)
typedef struct camera_metadata_buffer_entry {
    uint32_t tag;
    uint32_t count;
    union {
        uint32_t offset;
        uint8_t  value[4];
    } data;
    uint8_t  type;
    uint8_t  reserved[3];
} camera_metadata_buffer_entry_t;

typedef uint32_t metadata_uptrdiff_t;
typedef uint32_t metadata_size_t;

/**
 * A packet of metadata. This is a list of entries, each of which may point to
 * its values stored at an offset in data.
 *
 * It is assumed by the utility functions that the memory layout of the packet
 * is as follows:
 *
 *   |-----------------------------------------------|
 *   | camera_metadata_t                             |
 *   |                                               |
 *   |-----------------------------------------------|
 *   | reserved for future expansion                 |
 *   |-----------------------------------------------|
 *   | camera_metadata_buffer_entry_t #0             |
 *   |-----------------------------------------------|
 *   | ....                                          |
 *   |-----------------------------------------------|
 *   | camera_metadata_buffer_entry_t #entry_count-1 |
 *   |-----------------------------------------------|
 *   | free space for                                |
 *   | (entry_capacity-entry_count) entries          |
 *   |-----------------------------------------------|
 *   | start of camera_metadata.data                 |
 *   |                                               |
 *   |-----------------------------------------------|
 *   | free space for                                |
 *   | (data_capacity-data_count) bytes              |
 *   |-----------------------------------------------|
 *
 * With the total length of the whole packet being camera_metadata.size bytes.
 *
 * In short, the entries and data are contiguous in memory after the metadata
 * header.
 */
#define METADATA_ALIGNMENT ((size_t) 4)
struct camera_metadata {
    metadata_size_t          size;
    uint32_t                 version;
    uint32_t                 flags;
    metadata_size_t          entry_count;
    metadata_size_t          entry_capacity;
    metadata_uptrdiff_t      entries_start; // Offset from camera_metadata
    metadata_size_t          data_count;
    metadata_size_t          data_capacity;
    metadata_uptrdiff_t      data_start; // Offset from camera_metadata
    uint8_t                  reserved[];
};

/**
 * A datum of metadata. This corresponds to camera_metadata_entry_t::data
 * with the difference that each element is not a pointer. We need to have a
 * non-pointer type description in order to figure out the largest alignment
 * requirement for data (DATA_ALIGNMENT).
 */
#define DATA_ALIGNMENT ((size_t) 8)
typedef union camera_metadata_data {
    uint8_t u8;
    int32_t i32;
    float   f;
    int64_t i64;
    double  d;
    camera_metadata_rational_t r;
} camera_metadata_data_t;

/**
 * The preferred alignment of a packet of camera metadata. In general,
 * this is the lowest common multiple of the constituents of a metadata
 * package, i.e, of DATA_ALIGNMENT and ENTRY_ALIGNMENT.
 */
#define MAX_ALIGNMENT(A, B) (((A) > (B)) ? (A) : (B))
#define METADATA_PACKET_ALIGNMENT \
    MAX_ALIGNMENT(MAX_ALIGNMENT(DATA_ALIGNMENT, METADATA_ALIGNMENT), ENTRY_ALIGNMENT);

/** Versioning information */
#define CURRENT_METADATA_VERSION 1

/** Flag definitions */
#define FLAG_SORTED 0x00000001

/** Tag information */

typedef struct tag_info {
    const char *tag_name;
    uint8_t     tag_type;
} tag_info_t;

#include "camera_metadata_tag_info.c"

const size_t camera_metadata_type_size[NUM_TYPES] = {
    [TYPE_BYTE]     = sizeof(uint8_t),
    [TYPE_INT32]    = sizeof(int32_t),
    [TYPE_FLOAT]    = sizeof(float),
    [TYPE_INT64]    = sizeof(int64_t),
    [TYPE_DOUBLE]   = sizeof(double),
    [TYPE_RATIONAL] = sizeof(camera_metadata_rational_t)
};

const char *camera_metadata_type_names[NUM_TYPES] = {
    [TYPE_BYTE]     = "byte",
    [TYPE_INT32]    = "int32",
    [TYPE_FLOAT]    = "float",
    [TYPE_INT64]    = "int64",
    [TYPE_DOUBLE]   = "double",
    [TYPE_RATIONAL] = "rational"
};

static camera_metadata_buffer_entry_t *get_entries(
        const camera_metadata_t *metadata) {
    return (camera_metadata_buffer_entry_t*)
            ((uint8_t*)metadata + metadata->entries_start);
}

static uint8_t *get_data(const camera_metadata_t *metadata) {
    return (uint8_t*)metadata + metadata->data_start;
}

size_t get_camera_metadata_alignment() {
    return METADATA_PACKET_ALIGNMENT;
}

camera_metadata_t *allocate_copy_camera_metadata_checked(
        const camera_metadata_t *src,
        size_t src_size) {

    if (src == NULL) {
        return NULL;
    }

    void *buffer = malloc(src_size);
    memcpy(buffer, src, src_size);

    camera_metadata_t *metadata = (camera_metadata_t*) buffer;
    if (validate_camera_metadata_structure(metadata, &src_size) != OK) {
        free(buffer);
        return NULL;
    }

    return metadata;
}

camera_metadata_t *allocate_camera_metadata(size_t entry_capacity,
                                            size_t data_capacity) {

    size_t memory_needed = calculate_camera_metadata_size(entry_capacity,
                                                          data_capacity);
    void *buffer = malloc(memory_needed);
    return place_camera_metadata(buffer, memory_needed,
                                 entry_capacity,
                                 data_capacity);
}

camera_metadata_t *place_camera_metadata(void *dst,
                                         size_t dst_size,
                                         size_t entry_capacity,
                                         size_t data_capacity) {
    if (dst == NULL) return NULL;

    size_t memory_needed = calculate_camera_metadata_size(entry_capacity,
                                                          data_capacity);
    if (memory_needed > dst_size) return NULL;

    camera_metadata_t *metadata = (camera_metadata_t*)dst;
    metadata->version = CURRENT_METADATA_VERSION;
    metadata->flags = 0;
    metadata->entry_count = 0;
    metadata->entry_capacity = entry_capacity;
    metadata->entries_start =
            ALIGN_TO(sizeof(camera_metadata_t), ENTRY_ALIGNMENT);
    metadata->data_count = 0;
    metadata->data_capacity = data_capacity;
    metadata->size = memory_needed;
    size_t data_unaligned = (uint8_t*)(get_entries(metadata) +
            metadata->entry_capacity) - (uint8_t*)metadata;
    metadata->data_start = ALIGN_TO(data_unaligned, DATA_ALIGNMENT);

    assert(validate_camera_metadata_structure(metadata, NULL) == OK);
    return metadata;
}
void free_camera_metadata(camera_metadata_t *metadata) {
    free(metadata);
}

size_t calculate_camera_metadata_size(size_t entry_count,
                                      size_t data_count) {
    size_t memory_needed = sizeof(camera_metadata_t);
    // Start entry list at aligned boundary
    memory_needed = ALIGN_TO(memory_needed, ENTRY_ALIGNMENT);
    memory_needed += sizeof(camera_metadata_buffer_entry_t[entry_count]);
    // Start buffer list at aligned boundary
    memory_needed = ALIGN_TO(memory_needed, DATA_ALIGNMENT);
    memory_needed += sizeof(uint8_t[data_count]);
    return memory_needed;
}

size_t get_camera_metadata_size(const camera_metadata_t *metadata) {
    if (metadata == NULL) return ERROR;

    return metadata->size;
}

size_t get_camera_metadata_compact_size(const camera_metadata_t *metadata) {
    if (metadata == NULL) return ERROR;

    return calculate_camera_metadata_size(metadata->entry_count,
                                          metadata->data_count);
}

size_t get_camera_metadata_entry_count(const camera_metadata_t *metadata) {
    return metadata->entry_count;
}

size_t get_camera_metadata_entry_capacity(const camera_metadata_t *metadata) {
    return metadata->entry_capacity;
}

size_t get_camera_metadata_data_count(const camera_metadata_t *metadata) {
    return metadata->data_count;
}

size_t get_camera_metadata_data_capacity(const camera_metadata_t *metadata) {
    return metadata->data_capacity;
}

camera_metadata_t* copy_camera_metadata(void *dst, size_t dst_size,
        const camera_metadata_t *src) {
    size_t memory_needed = get_camera_metadata_compact_size(src);

    if (dst == NULL) return NULL;
    if (dst_size < memory_needed) return NULL;

    camera_metadata_t *metadata =
        place_camera_metadata(dst, dst_size, src->entry_count, src->data_count);

    metadata->flags = src->flags;
    metadata->entry_count = src->entry_count;
    metadata->data_count = src->data_count;

    memcpy(get_entries(metadata), get_entries(src),
            sizeof(camera_metadata_buffer_entry_t[metadata->entry_count]));
    memcpy(get_data(metadata), get_data(src),
            sizeof(uint8_t[metadata->data_count]));

    assert(validate_camera_metadata_structure(metadata, NULL) == OK);
    return metadata;
}

// This method should be used when the camera metadata cannot be trusted. For example, when it's
// read from Parcel.
static int validate_and_calculate_camera_metadata_entry_data_size(size_t *data_size, uint8_t type,
        size_t data_count) {
    if (type >= NUM_TYPES) return ERROR;

    // Check for overflow
    if (data_count != 0 &&
            camera_metadata_type_size[type] > (SIZE_MAX - DATA_ALIGNMENT + 1) / data_count) {
        android_errorWriteLog(SN_EVENT_LOG_ID, "30741779");
        return ERROR;
    }

    size_t data_bytes = data_count * camera_metadata_type_size[type];

    if (data_size) {
        *data_size = data_bytes <= 4 ? 0 : ALIGN_TO(data_bytes, DATA_ALIGNMENT);
    }

    return OK;
}

size_t calculate_camera_metadata_entry_data_size(uint8_t type,
        size_t data_count) {
    if (type >= NUM_TYPES) return 0;

    size_t data_bytes = data_count *
            camera_metadata_type_size[type];

    return data_bytes <= 4 ? 0 : ALIGN_TO(data_bytes, DATA_ALIGNMENT);
}

int validate_camera_metadata_structure(const camera_metadata_t *metadata,
                                       const size_t *expected_size) {

    if (metadata == NULL) {
        ALOGE("%s: metadata is null!", __FUNCTION__);
        return ERROR;
    }

    // Check that the metadata pointer is well-aligned first.
    {
        static const struct {
            const char *name;
            size_t alignment;
        } alignments[] = {
            {
                .name = "camera_metadata",
                .alignment = METADATA_ALIGNMENT
            },
            {
                .name = "camera_metadata_buffer_entry",
                .alignment = ENTRY_ALIGNMENT
            },
            {
                .name = "camera_metadata_data",
                .alignment = DATA_ALIGNMENT
            },
        };

        for (size_t i = 0; i < sizeof(alignments)/sizeof(alignments[0]); ++i) {
            uintptr_t aligned_ptr = ALIGN_TO(metadata, alignments[i].alignment);

            if ((uintptr_t)metadata != aligned_ptr) {
                ALOGE("%s: Metadata pointer is not aligned (actual %p, "
                      "expected %p) to type %s",
                      __FUNCTION__, metadata,
                      (void*)aligned_ptr, alignments[i].name);
                return ERROR;
            }
        }
    }

    /**
     * Check that the metadata contents are correct
     */

    if (expected_size != NULL && metadata->size > *expected_size) {
        ALOGE("%s: Metadata size (%" PRIu32 ") should be <= expected size (%zu)",
              __FUNCTION__, metadata->size, *expected_size);
        return ERROR;
    }

    if (metadata->entry_count > metadata->entry_capacity) {
        ALOGE("%s: Entry count (%" PRIu32 ") should be <= entry capacity "
              "(%" PRIu32 ")",
              __FUNCTION__, metadata->entry_count, metadata->entry_capacity);
        return ERROR;
    }

    if (metadata->data_count > metadata->data_capacity) {
        ALOGE("%s: Data count (%" PRIu32 ") should be <= data capacity "
              "(%" PRIu32 ")",
              __FUNCTION__, metadata->data_count, metadata->data_capacity);
        android_errorWriteLog(SN_EVENT_LOG_ID, "30591838");
        return ERROR;
    }

<<<<<<< HEAD
    const metadata_uptrdiff_t entries_end = metadata->entries_start + metadata->entry_capacity;
=======
    const metadata_uptrdiff_t entries_end =
        metadata->entries_start + metadata->entry_capacity;
>>>>>>> ff3e6f40
    if (entries_end < metadata->entries_start || // overflow check
        entries_end > metadata->data_start) {

        ALOGE("%s: Entry start + capacity (%" PRIu32 ") should be <= data start "
              "(%" PRIu32 ")",
               __FUNCTION__,
              (metadata->entries_start + metadata->entry_capacity),
              metadata->data_start);
        return ERROR;
    }

    const metadata_uptrdiff_t data_end =
        metadata->data_start + metadata->data_capacity;
    if (data_end < metadata->data_start || // overflow check
        data_end > metadata->size) {

        ALOGE("%s: Data start + capacity (%" PRIu32 ") should be <= total size "
              "(%" PRIu32 ")",
               __FUNCTION__,
              (metadata->data_start + metadata->data_capacity),
              metadata->size);
        return ERROR;
    }

    // Validate each entry
    const metadata_size_t entry_count = metadata->entry_count;
    camera_metadata_buffer_entry_t *entries = get_entries(metadata);

    for (size_t i = 0; i < entry_count; ++i) {

        if ((uintptr_t)&entries[i] != ALIGN_TO(&entries[i], ENTRY_ALIGNMENT)) {
            ALOGE("%s: Entry index %zu had bad alignment (address %p),"
                  " expected alignment %zu",
                  __FUNCTION__, i, &entries[i], ENTRY_ALIGNMENT);
            return ERROR;
        }

        camera_metadata_buffer_entry_t entry = entries[i];

        if (entry.type >= NUM_TYPES) {
            ALOGE("%s: Entry index %zu had a bad type %d",
                  __FUNCTION__, i, entry.type);
            return ERROR;
        }

        // TODO: fix vendor_tag_ops across processes so we don't need to special
        //       case vendor-specific tags
        uint32_t tag_section = entry.tag >> 16;
        int tag_type = get_camera_metadata_tag_type(entry.tag);
        if (tag_type != (int)entry.type && tag_section < VENDOR_SECTION) {
            ALOGE("%s: Entry index %zu had tag type %d, but the type was %d",
                  __FUNCTION__, i, tag_type, entry.type);
            return ERROR;
        }

        size_t data_size;
        if (validate_and_calculate_camera_metadata_entry_data_size(&data_size, entry.type,
                entry.count) != OK) {
            ALOGE("%s: Entry data size is invalid. type: %u count: %u", __FUNCTION__, entry.type,
                    entry.count);
            return ERROR;
        }

        if (data_size != 0) {
            camera_metadata_data_t *data =
                    (camera_metadata_data_t*) (get_data(metadata) +
                                               entry.data.offset);

            if ((uintptr_t)data != ALIGN_TO(data, DATA_ALIGNMENT)) {
                ALOGE("%s: Entry index %zu had bad data alignment (address %p),"
                      " expected align %zu, (tag name %s, data size %zu)",
                      __FUNCTION__, i, data, DATA_ALIGNMENT,
                      get_camera_metadata_tag_name(entry.tag) ?: "unknown",
                      data_size);
                return ERROR;
            }

            size_t data_entry_end = entry.data.offset + data_size;
            if (data_entry_end < entry.data.offset || // overflow check
                data_entry_end > metadata->data_capacity) {

                ALOGE("%s: Entry index %zu data ends (%zu) beyond the capacity "
                      "%" PRIu32, __FUNCTION__, i, data_entry_end,
                      metadata->data_capacity);
                return ERROR;
            }

        } else if (entry.count == 0) {
            if (entry.data.offset != 0) {
                ALOGE("%s: Entry index %zu had 0 items, but offset was non-0 "
                     "(%" PRIu32 "), tag name: %s", __FUNCTION__, i, entry.data.offset,
                        get_camera_metadata_tag_name(entry.tag) ?: "unknown");
                return ERROR;
            }
        } // else data stored inline, so we look at value which can be anything.
    }

    return OK;
}

int append_camera_metadata(camera_metadata_t *dst,
        const camera_metadata_t *src) {
    if (dst == NULL || src == NULL ) return ERROR;

    // Check for overflow
    if (src->entry_count + dst->entry_count < src->entry_count) return ERROR;
    if (src->data_count + dst->data_count < src->data_count) return ERROR;
    // Check for space
    if (dst->entry_capacity < src->entry_count + dst->entry_count) return ERROR;
    if (dst->data_capacity < src->data_count + dst->data_count) return ERROR;

    memcpy(get_entries(dst) + dst->entry_count, get_entries(src),
            sizeof(camera_metadata_buffer_entry_t[src->entry_count]));
    memcpy(get_data(dst) + dst->data_count, get_data(src),
            sizeof(uint8_t[src->data_count]));
    if (dst->data_count != 0) {
        camera_metadata_buffer_entry_t *entry = get_entries(dst) + dst->entry_count;
        for (size_t i = 0; i < src->entry_count; i++, entry++) {
            if ( calculate_camera_metadata_entry_data_size(entry->type,
                            entry->count) > 0 ) {
                entry->data.offset += dst->data_count;
            }
        }
    }
    if (dst->entry_count == 0) {
        // Appending onto empty buffer, keep sorted state
        dst->flags |= src->flags & FLAG_SORTED;
    } else if (src->entry_count != 0) {
        // Both src, dst are nonempty, cannot assume sort remains
        dst->flags &= ~FLAG_SORTED;
    } else {
        // Src is empty, keep dst sorted state
    }
    dst->entry_count += src->entry_count;
    dst->data_count += src->data_count;

    assert(validate_camera_metadata_structure(dst, NULL) == OK);
    return OK;
}

camera_metadata_t *clone_camera_metadata(const camera_metadata_t *src) {
    int res;
    if (src == NULL) return NULL;
    camera_metadata_t *clone = allocate_camera_metadata(
        get_camera_metadata_entry_count(src),
        get_camera_metadata_data_count(src));
    if (clone != NULL) {
        res = append_camera_metadata(clone, src);
        if (res != OK) {
            free_camera_metadata(clone);
            clone = NULL;
        }
    }
    assert(validate_camera_metadata_structure(clone, NULL) == OK);
    return clone;
}

static int add_camera_metadata_entry_raw(camera_metadata_t *dst,
        uint32_t tag,
        uint8_t  type,
        const void *data,
        size_t data_count) {

    if (dst == NULL) return ERROR;
    if (dst->entry_count == dst->entry_capacity) return ERROR;
    if (data_count && data == NULL) return ERROR;

    size_t data_bytes =
            calculate_camera_metadata_entry_data_size(type, data_count);
    if (data_bytes + dst->data_count > dst->data_capacity) return ERROR;

    size_t data_payload_bytes =
            data_count * camera_metadata_type_size[type];
    camera_metadata_buffer_entry_t *entry = get_entries(dst) + dst->entry_count;
    memset(entry, 0, sizeof(camera_metadata_buffer_entry_t));
    entry->tag = tag;
    entry->type = type;
    entry->count = data_count;

    if (data_bytes == 0) {
        memcpy(entry->data.value, data,
                data_payload_bytes);
    } else {
        entry->data.offset = dst->data_count;
        memcpy(get_data(dst) + entry->data.offset, data,
                data_payload_bytes);
        dst->data_count += data_bytes;
    }
    dst->entry_count++;
    dst->flags &= ~FLAG_SORTED;
    assert(validate_camera_metadata_structure(dst, NULL) == OK);
    return OK;
}

int add_camera_metadata_entry(camera_metadata_t *dst,
        uint32_t tag,
        const void *data,
        size_t data_count) {

    int type = get_camera_metadata_tag_type(tag);
    if (type == -1) {
        ALOGE("%s: Unknown tag %04x.", __FUNCTION__, tag);
        return ERROR;
    }

    return add_camera_metadata_entry_raw(dst,
            tag,
            type,
            data,
            data_count);
}

static int compare_entry_tags(const void *p1, const void *p2) {
    uint32_t tag1 = ((camera_metadata_buffer_entry_t*)p1)->tag;
    uint32_t tag2 = ((camera_metadata_buffer_entry_t*)p2)->tag;
    return  tag1 < tag2 ? -1 :
            tag1 == tag2 ? 0 :
            1;
}

int sort_camera_metadata(camera_metadata_t *dst) {
    if (dst == NULL) return ERROR;
    if (dst->flags & FLAG_SORTED) return OK;

    qsort(get_entries(dst), dst->entry_count,
            sizeof(camera_metadata_buffer_entry_t),
            compare_entry_tags);
    dst->flags |= FLAG_SORTED;

    assert(validate_camera_metadata_structure(dst, NULL) == OK);
    return OK;
}

int get_camera_metadata_entry(camera_metadata_t *src,
        size_t index,
        camera_metadata_entry_t *entry) {
    if (src == NULL || entry == NULL) return ERROR;
    if (index >= src->entry_count) return ERROR;

    camera_metadata_buffer_entry_t *buffer_entry = get_entries(src) + index;

    entry->index = index;
    entry->tag = buffer_entry->tag;
    entry->type = buffer_entry->type;
    entry->count = buffer_entry->count;
    if (buffer_entry->count *
            camera_metadata_type_size[buffer_entry->type] > 4) {
        entry->data.u8 = get_data(src) + buffer_entry->data.offset;
    } else {
        entry->data.u8 = buffer_entry->data.value;
    }
    return OK;
}

int get_camera_metadata_ro_entry(const camera_metadata_t *src,
        size_t index,
        camera_metadata_ro_entry_t *entry) {
    return get_camera_metadata_entry((camera_metadata_t*)src, index,
            (camera_metadata_entry_t*)entry);
}

int find_camera_metadata_entry(camera_metadata_t *src,
        uint32_t tag,
        camera_metadata_entry_t *entry) {
    if (src == NULL) return ERROR;

    uint32_t index;
    if (src->flags & FLAG_SORTED) {
        // Sorted entries, do a binary search
        camera_metadata_buffer_entry_t *search_entry = NULL;
        camera_metadata_buffer_entry_t key;
        key.tag = tag;
        search_entry = bsearch(&key,
                get_entries(src),
                src->entry_count,
                sizeof(camera_metadata_buffer_entry_t),
                compare_entry_tags);
        if (search_entry == NULL) return NOT_FOUND;
        index = search_entry - get_entries(src);
    } else {
        // Not sorted, linear search
        camera_metadata_buffer_entry_t *search_entry = get_entries(src);
        for (index = 0; index < src->entry_count; index++, search_entry++) {
            if (search_entry->tag == tag) {
                break;
            }
        }
        if (index == src->entry_count) return NOT_FOUND;
    }

    return get_camera_metadata_entry(src, index,
            entry);
}

int find_camera_metadata_ro_entry(const camera_metadata_t *src,
        uint32_t tag,
        camera_metadata_ro_entry_t *entry) {
    return find_camera_metadata_entry((camera_metadata_t*)src, tag,
            (camera_metadata_entry_t*)entry);
}


int delete_camera_metadata_entry(camera_metadata_t *dst,
        size_t index) {
    if (dst == NULL) return ERROR;
    if (index >= dst->entry_count) return ERROR;

    camera_metadata_buffer_entry_t *entry = get_entries(dst) + index;
    size_t data_bytes = calculate_camera_metadata_entry_data_size(entry->type,
            entry->count);

    if (data_bytes > 0) {
        // Shift data buffer to overwrite deleted data
        uint8_t *start = get_data(dst) + entry->data.offset;
        uint8_t *end = start + data_bytes;
        size_t length = dst->data_count - entry->data.offset - data_bytes;
        memmove(start, end, length);

        // Update all entry indices to account for shift
        camera_metadata_buffer_entry_t *e = get_entries(dst);
        size_t i;
        for (i = 0; i < dst->entry_count; i++) {
            if (calculate_camera_metadata_entry_data_size(
                    e->type, e->count) > 0 &&
                    e->data.offset > entry->data.offset) {
                e->data.offset -= data_bytes;
            }
            ++e;
        }
        dst->data_count -= data_bytes;
    }
    // Shift entry array
    memmove(entry, entry + 1,
            sizeof(camera_metadata_buffer_entry_t) *
            (dst->entry_count - index - 1) );
    dst->entry_count -= 1;

    assert(validate_camera_metadata_structure(dst, NULL) == OK);
    return OK;
}

int update_camera_metadata_entry(camera_metadata_t *dst,
        size_t index,
        const void *data,
        size_t data_count,
        camera_metadata_entry_t *updated_entry) {
    if (dst == NULL) return ERROR;
    if (index >= dst->entry_count) return ERROR;

    camera_metadata_buffer_entry_t *entry = get_entries(dst) + index;

    size_t data_bytes =
            calculate_camera_metadata_entry_data_size(entry->type,
                    data_count);
    size_t data_payload_bytes =
            data_count * camera_metadata_type_size[entry->type];

    size_t entry_bytes =
            calculate_camera_metadata_entry_data_size(entry->type,
                    entry->count);
    if (data_bytes != entry_bytes) {
        // May need to shift/add to data array
        if (dst->data_capacity < dst->data_count + data_bytes - entry_bytes) {
            // No room
            return ERROR;
        }
        if (entry_bytes != 0) {
            // Remove old data
            uint8_t *start = get_data(dst) + entry->data.offset;
            uint8_t *end = start + entry_bytes;
            size_t length = dst->data_count - entry->data.offset - entry_bytes;
            memmove(start, end, length);
            dst->data_count -= entry_bytes;

            // Update all entry indices to account for shift
            camera_metadata_buffer_entry_t *e = get_entries(dst);
            size_t i;
            for (i = 0; i < dst->entry_count; i++) {
                if (calculate_camera_metadata_entry_data_size(
                        e->type, e->count) > 0 &&
                        e->data.offset > entry->data.offset) {
                    e->data.offset -= entry_bytes;
                }
                ++e;
            }
        }

        if (data_bytes != 0) {
            // Append new data
            entry->data.offset = dst->data_count;

            memcpy(get_data(dst) + entry->data.offset, data, data_payload_bytes);
            dst->data_count += data_bytes;
        }
    } else if (data_bytes != 0) {
        // data size unchanged, reuse same data location
        memcpy(get_data(dst) + entry->data.offset, data, data_payload_bytes);
    }

    if (data_bytes == 0) {
        // Data fits into entry
        memcpy(entry->data.value, data,
                data_payload_bytes);
    }

    entry->count = data_count;

    if (updated_entry != NULL) {
        get_camera_metadata_entry(dst,
                index,
                updated_entry);
    }

    assert(validate_camera_metadata_structure(dst, NULL) == OK);
    return OK;
}

static const vendor_tag_ops_t *vendor_tag_ops = NULL;

const char *get_camera_metadata_section_name(uint32_t tag) {
    uint32_t tag_section = tag >> 16;
    if (tag_section >= VENDOR_SECTION && vendor_tag_ops != NULL) {
        return vendor_tag_ops->get_section_name(
            vendor_tag_ops,
            tag);
    }
    if (tag_section >= ANDROID_SECTION_COUNT) {
        return NULL;
    }
    return camera_metadata_section_names[tag_section];
}

const char *get_camera_metadata_tag_name(uint32_t tag) {
    uint32_t tag_section = tag >> 16;
    if (tag_section >= VENDOR_SECTION && vendor_tag_ops != NULL) {
        return vendor_tag_ops->get_tag_name(
            vendor_tag_ops,
            tag);
    }
    if (tag_section >= ANDROID_SECTION_COUNT ||
        tag >= camera_metadata_section_bounds[tag_section][1] ) {
        return NULL;
    }
    uint32_t tag_index = tag & 0xFFFF;
    return tag_info[tag_section][tag_index].tag_name;
}

int get_camera_metadata_tag_type(uint32_t tag) {
    uint32_t tag_section = tag >> 16;
    if (tag_section >= VENDOR_SECTION && vendor_tag_ops != NULL) {
        return vendor_tag_ops->get_tag_type(
            vendor_tag_ops,
            tag);
    }
    if (tag_section >= ANDROID_SECTION_COUNT ||
            tag >= camera_metadata_section_bounds[tag_section][1] ) {
        return -1;
    }
    uint32_t tag_index = tag & 0xFFFF;
    return tag_info[tag_section][tag_index].tag_type;
}

int set_camera_metadata_vendor_tag_ops(const vendor_tag_query_ops_t* ops) {
    // **DEPRECATED**
    (void) ops;
    ALOGE("%s: This function has been deprecated", __FUNCTION__);
    return ERROR;
}

// Declared in system/media/private/camera/include/camera_metadata_hidden.h
int set_camera_metadata_vendor_ops(const vendor_tag_ops_t* ops) {
    vendor_tag_ops = ops;
    return OK;
}

static void print_data(int fd, const uint8_t *data_ptr, uint32_t tag, int type,
        int count,
        int indentation);

void dump_camera_metadata(const camera_metadata_t *metadata,
        int fd,
        int verbosity) {
    dump_indented_camera_metadata(metadata, fd, verbosity, 0);
}

void dump_indented_camera_metadata(const camera_metadata_t *metadata,
        int fd,
        int verbosity,
        int indentation) {
    if (metadata == NULL) {
        dprintf(fd, "%*sDumping camera metadata array: Not allocated\n",
                indentation, "");
        return;
    }
    unsigned int i;
    dprintf(fd,
            "%*sDumping camera metadata array: %" PRIu32 " / %" PRIu32 " entries, "
            "%" PRIu32 " / %" PRIu32 " bytes of extra data.\n", indentation, "",
            metadata->entry_count, metadata->entry_capacity,
            metadata->data_count, metadata->data_capacity);
    dprintf(fd, "%*sVersion: %d, Flags: %08x\n",
            indentation + 2, "",
            metadata->version, metadata->flags);
    camera_metadata_buffer_entry_t *entry = get_entries(metadata);
    for (i=0; i < metadata->entry_count; i++, entry++) {

        const char *tag_name, *tag_section;
        tag_section = get_camera_metadata_section_name(entry->tag);
        if (tag_section == NULL) {
            tag_section = "unknownSection";
        }
        tag_name = get_camera_metadata_tag_name(entry->tag);
        if (tag_name == NULL) {
            tag_name = "unknownTag";
        }
        const char *type_name;
        if (entry->type >= NUM_TYPES) {
            type_name = "unknown";
        } else {
            type_name = camera_metadata_type_names[entry->type];
        }
        dprintf(fd, "%*s%s.%s (%05x): %s[%" PRIu32 "]\n",
             indentation + 2, "",
             tag_section,
             tag_name,
             entry->tag,
             type_name,
             entry->count);

        if (verbosity < 1) continue;

        if (entry->type >= NUM_TYPES) continue;

        size_t type_size = camera_metadata_type_size[entry->type];
        uint8_t *data_ptr;
        if ( type_size * entry->count > 4 ) {
            if (entry->data.offset >= metadata->data_count) {
                ALOGE("%s: Malformed entry data offset: %" PRIu32 " (max %" PRIu32 ")",
                        __FUNCTION__,
                        entry->data.offset,
                        metadata->data_count);
                continue;
            }
            data_ptr = get_data(metadata) + entry->data.offset;
        } else {
            data_ptr = entry->data.value;
        }
        int count = entry->count;
        if (verbosity < 2 && count > 16) count = 16;

        print_data(fd, data_ptr, entry->tag, entry->type, count, indentation);
    }
}

static void print_data(int fd, const uint8_t *data_ptr, uint32_t tag,
        int type, int count, int indentation) {
    static int values_per_line[NUM_TYPES] = {
        [TYPE_BYTE]     = 16,
        [TYPE_INT32]    = 4,
        [TYPE_FLOAT]    = 8,
        [TYPE_INT64]    = 2,
        [TYPE_DOUBLE]   = 4,
        [TYPE_RATIONAL] = 2,
    };
    size_t type_size = camera_metadata_type_size[type];
    char value_string_tmp[CAMERA_METADATA_ENUM_STRING_MAX_SIZE];
    uint32_t value;

    int lines = count / values_per_line[type];
    if (count % values_per_line[type] != 0) lines++;

    int index = 0;
    int j, k;
    for (j = 0; j < lines; j++) {
        dprintf(fd, "%*s[", indentation + 4, "");
        for (k = 0;
             k < values_per_line[type] && count > 0;
             k++, count--, index += type_size) {

            switch (type) {
                case TYPE_BYTE:
                    value = *(data_ptr + index);
                    if (camera_metadata_enum_snprint(tag,
                                                     value,
                                                     value_string_tmp,
                                                     sizeof(value_string_tmp))
                        == OK) {
                        dprintf(fd, "%s ", value_string_tmp);
                    } else {
                        dprintf(fd, "%hhu ",
                                *(data_ptr + index));
                    }
                    break;
                case TYPE_INT32:
                    value =
                            *(int32_t*)(data_ptr + index);
                    if (camera_metadata_enum_snprint(tag,
                                                     value,
                                                     value_string_tmp,
                                                     sizeof(value_string_tmp))
                        == OK) {
                        dprintf(fd, "%s ", value_string_tmp);
                    } else {
                        dprintf(fd, "%" PRId32 " ",
                                *(int32_t*)(data_ptr + index));
                    }
                    break;
                case TYPE_FLOAT:
                    dprintf(fd, "%0.8f ",
                            *(float*)(data_ptr + index));
                    break;
                case TYPE_INT64:
                    dprintf(fd, "%" PRId64 " ",
                            *(int64_t*)(data_ptr + index));
                    break;
                case TYPE_DOUBLE:
                    dprintf(fd, "%0.8f ",
                            *(double*)(data_ptr + index));
                    break;
                case TYPE_RATIONAL: {
                    int32_t numerator = *(int32_t*)(data_ptr + index);
                    int32_t denominator = *(int32_t*)(data_ptr + index + 4);
                    dprintf(fd, "(%d / %d) ",
                            numerator, denominator);
                    break;
                }
                default:
                    dprintf(fd, "??? ");
            }
        }
        dprintf(fd, "]\n");
    }
}<|MERGE_RESOLUTION|>--- conflicted
+++ resolved
@@ -399,12 +399,8 @@
         return ERROR;
     }
 
-<<<<<<< HEAD
-    const metadata_uptrdiff_t entries_end = metadata->entries_start + metadata->entry_capacity;
-=======
     const metadata_uptrdiff_t entries_end =
         metadata->entries_start + metadata->entry_capacity;
->>>>>>> ff3e6f40
     if (entries_end < metadata->entries_start || // overflow check
         entries_end > metadata->data_start) {
 
