/*
 * Copyright 2015, The Android Open Source Project
 *
 * Licensed under the Apache License, Version 2.0 (the "License");
 * you may not use this file except in compliance with the License.
 * You may obtain a copy of the License at
 *
 *      http://www.apache.org/licenses/LICENSE-2.0
 *
 * Unless required by applicable law or agreed to in writing, software
 * distributed under the License is distributed on an "AS IS" BASIS,
 * WITHOUT WARRANTIES OR CONDITIONS OF ANY KIND, either express or implied.
 * See the License for the specific language governing permissions and
 * limitations under the License.
 */

#define LOG_TAG "AudioSPDIF"
//#define LOG_NDEBUG 0

#include <assert.h>
#include <string.h>

#include <utils/Log.h>
#include <audio_utils/spdif/FrameScanner.h>

#include "BitFieldParser.h"
#include "DTSFrameScanner.h"

namespace android {

// TODO Handle termination frames.
// TODO assert if parse past end of header buffer
// TODO Handle DTS_HD

const uint8_t DTSFrameScanner::kSyncBytes[] =
        { 0x7F, 0xFE, 0x80, 0x01 };

const int32_t DTSFrameScanner::kDTSSampleRateTable[DTS_NUM_SAMPLE_RATE_TABLE_ENTRIES]
        = { -1, 8000, 16000, 32000, -1, -1,
        11025, 22050, 44100, -1, -1, 12000, 24000, 48000, -1, -1 };

// Defined in IEC61937-2
#define IEC61937_DATA_TYPE_DTS_I        11
#define IEC61937_DATA_TYPE_DTS_II       12
#define IEC61937_DATA_TYPE_DTS_III      13
#define IEC61937_DATA_TYPE_DTS_IV       17

#define IEC61937_MAX_SAMPLES_TYPE_I    512
#define IEC61937_MAX_SAMPLES_TYPE_II  1024
#define IEC61937_MAX_SAMPLES_TYPE_III 2048

// Limits defined in DTS spec paragraph 5.3.1
#define DTS_MINIMUM_NBLKS                5
#define DTS_MINIMUM_FSIZE               95

#define DTS_HEADER_BYTES_NEEDED         12

// Scanner for DTS byte streams.
DTSFrameScanner::DTSFrameScanner()
 : FrameScanner(IEC61937_DATA_TYPE_DTS_I,
    DTSFrameScanner::kSyncBytes,
    sizeof(DTSFrameScanner::kSyncBytes),
    DTS_HEADER_BYTES_NEEDED)
 , mSampleFramesPerSyncFrame(0)
{
}

DTSFrameScanner::~DTSFrameScanner()
{
}

// Parse DTS header.
// Detect whether the stream is DTS or DTS_HD. Extract data depending on type.
// Sets mDataType, mFrameSizeBytes,
//      mSampleRate, mRateMultiplier, mLengthCode.
//
// @return true if valid
bool DTSFrameScanner::parseHeader()
{
    BitFieldParser parser(&mHeaderBuffer[mSyncLength]);

    // These variables are named after the fields in the DTS spec 5.3.1
    // Extract field in order.
    (void) /* uint32_t ftype = */ parser.readBits(1);
    (void) /* uint32_t deficit = */ parser.readBits(5); // "short"
    uint32_t cpf = parser.readBits(1);
    uint32_t nblks = parser.readBits(7);
    uint32_t fsize = parser.readBits(14);
    (void) /* uint32_t amode = */ parser.readBits(6);
    uint32_t sfreq = parser.readBits(4);
    // make sure we did not read past collected data
    ALOG_ASSERT((mSyncLength + ((parser.getBitCursor() + 7) >> 3))
            <= mHeaderLength);

    // Validate fields.
    if (cpf != 0) {
        ALOGE("DTSFrameScanner: ERROR - CPF not zero!");
        return false;
    }
    if (nblks < DTS_MINIMUM_NBLKS) {
        ALOGE("DTSFrameScanner: ERROR - nblks = %u", nblks);
        return false;
    }
    if (fsize < DTS_MINIMUM_FSIZE) {
        ALOGE("DTSFrameScanner: ERROR - fsize = %u", fsize);
        return false;
    }

    int32_t sampleRate = kDTSSampleRateTable[sfreq];
    if (sampleRate < 0) {
        ALOGE("DTSFrameScanner: ERROR - invalid sampleRate[%u] = %d", sfreq, sampleRate);
        return false;
    }
    mSampleRate = (uint32_t) sampleRate;

    mSampleFramesPerSyncFrame = (nblks + 1) * DTS_PCM_FRAMES_PER_BLOCK;
    if (mSampleFramesPerSyncFrame <= IEC61937_MAX_SAMPLES_TYPE_I) {
        mDataType = IEC61937_DATA_TYPE_DTS_I;
    } else if (mSampleFramesPerSyncFrame <= IEC61937_MAX_SAMPLES_TYPE_II) {
        mDataType = IEC61937_DATA_TYPE_DTS_II;
    } else if (mSampleFramesPerSyncFrame <= IEC61937_MAX_SAMPLES_TYPE_III) {
        mDataType = IEC61937_DATA_TYPE_DTS_III;
    } else {
        mDataType = IEC61937_DATA_TYPE_DTS_IV;
        // TODO set bits 8,10
    }

    mFrameSizeBytes = fsize + 1;

    mRateMultiplier = 1; // TODO what about "frequency extension"?
    ALOGI_IF((mFormatDumpCount == 0),
<<<<<<< HEAD
            "DTS frame rate = %d * %d, size = %zu\n",
=======
            "DTS frame rate = %d * %d, size = %zu",
>>>>>>> 46e30faa
            mSampleRate, mRateMultiplier, mFrameSizeBytes);
    mFormatDumpCount++;
    return true;
}


}  // namespace android<|MERGE_RESOLUTION|>--- conflicted
+++ resolved
@@ -129,11 +129,7 @@
 
     mRateMultiplier = 1; // TODO what about "frequency extension"?
     ALOGI_IF((mFormatDumpCount == 0),
-<<<<<<< HEAD
-            "DTS frame rate = %d * %d, size = %zu\n",
-=======
             "DTS frame rate = %d * %d, size = %zu",
->>>>>>> 46e30faa
             mSampleRate, mRateMultiplier, mFrameSizeBytes);
     mFormatDumpCount++;
     return true;
